--- conflicted
+++ resolved
@@ -1,518 +1,497 @@
-/* USER CODE BEGIN Header */
-/**
-  ******************************************************************************
-  * @file         stm32l4xx_hal_msp.c
-  * @brief        This file provides code for the MSP Initialization
-  *               and de-Initialization codes.
-  ******************************************************************************
-  * @attention
-  *
-  * Copyright (c) 2023 STMicroelectronics.
-  * All rights reserved.
-  *
-  * This software is licensed under terms that can be found in the LICENSE file
-  * in the root directory of this software component.
-  * If no LICENSE file comes with this software, it is provided AS-IS.
-  *
-  ******************************************************************************
-  */
-/* USER CODE END Header */
-
-/* Includes ------------------------------------------------------------------*/
-#include "main.h"
-
-/* USER CODE BEGIN Includes */
-
-/* USER CODE END Includes */
-
-/* Private typedef -----------------------------------------------------------*/
-/* USER CODE BEGIN TD */
-
-/* USER CODE END TD */
-
-/* Private define ------------------------------------------------------------*/
-/* USER CODE BEGIN Define */
-
-/* USER CODE END Define */
-
-/* Private macro -------------------------------------------------------------*/
-/* USER CODE BEGIN Macro */
-
-/* USER CODE END Macro */
-
-/* Private variables ---------------------------------------------------------*/
-/* USER CODE BEGIN PV */
-
-/* USER CODE END PV */
-
-/* Private function prototypes -----------------------------------------------*/
-/* USER CODE BEGIN PFP */
-
-/* USER CODE END PFP */
-
-/* External functions --------------------------------------------------------*/
-/* USER CODE BEGIN ExternalFunctions */
-
-/* USER CODE END ExternalFunctions */
-
-/* USER CODE BEGIN 0 */
-
-/* USER CODE END 0 */
-
-void HAL_TIM_MspPostInit(TIM_HandleTypeDef *htim);
-                                        /**
-  * Initializes the Global MSP.
-  */
-void HAL_MspInit(void)
-{
-  /* USER CODE BEGIN MspInit 0 */
-
-  /* USER CODE END MspInit 0 */
-
-  __HAL_RCC_SYSCFG_CLK_ENABLE();
-  __HAL_RCC_PWR_CLK_ENABLE();
-
-  /* System interrupt init*/
-
-  /* USER CODE BEGIN MspInit 1 */
-
-  /* USER CODE END MspInit 1 */
-}
-
-/**
-* @brief I2C MSP Initialization
-* This function configures the hardware resources used in this example
-* @param hi2c: I2C handle pointer
-* @retval None
-*/
-void HAL_I2C_MspInit(I2C_HandleTypeDef* hi2c)
-{
-  GPIO_InitTypeDef GPIO_InitStruct = {0};
-  RCC_PeriphCLKInitTypeDef PeriphClkInit = {0};
-  if(hi2c->Instance==I2C3)
-  {
-  /* USER CODE BEGIN I2C3_MspInit 0 */
-
-  /* USER CODE END I2C3_MspInit 0 */
-
-  /** Initializes the peripherals clock
-  */
-    PeriphClkInit.PeriphClockSelection = RCC_PERIPHCLK_I2C3;
-    PeriphClkInit.I2c3ClockSelection = RCC_I2C3CLKSOURCE_PCLK1;
-    if (HAL_RCCEx_PeriphCLKConfig(&PeriphClkInit) != HAL_OK)
-    {
-      Error_Handler();
-    }
-
-    __HAL_RCC_GPIOA_CLK_ENABLE();
-    __HAL_RCC_GPIOB_CLK_ENABLE();
-    /**I2C3 GPIO Configuration
-    PA7     ------> I2C3_SCL
-    PB4 (NJTRST)     ------> I2C3_SDA
-    */
-    GPIO_InitStruct.Pin = GPIO_PIN_7;
-    GPIO_InitStruct.Mode = GPIO_MODE_AF_OD;
-    GPIO_InitStruct.Pull = GPIO_NOPULL;
-    GPIO_InitStruct.Speed = GPIO_SPEED_FREQ_VERY_HIGH;
-    GPIO_InitStruct.Alternate = GPIO_AF4_I2C3;
-    HAL_GPIO_Init(GPIOA, &GPIO_InitStruct);
-
-    GPIO_InitStruct.Pin = GPIO_PIN_4;
-    GPIO_InitStruct.Mode = GPIO_MODE_AF_OD;
-    GPIO_InitStruct.Pull = GPIO_NOPULL;
-    GPIO_InitStruct.Speed = GPIO_SPEED_FREQ_VERY_HIGH;
-    GPIO_InitStruct.Alternate = GPIO_AF4_I2C3;
-    HAL_GPIO_Init(GPIOB, &GPIO_InitStruct);
-
-    /* Peripheral clock enable */
-    __HAL_RCC_I2C3_CLK_ENABLE();
-    /* I2C3 interrupt Init */
-    HAL_NVIC_SetPriority(I2C3_EV_IRQn, 0, 0);
-    HAL_NVIC_EnableIRQ(I2C3_EV_IRQn);
-  /* USER CODE BEGIN I2C3_MspInit 1 */
-
-  /* USER CODE END I2C3_MspInit 1 */
-  }
-
-}
-
-/**
-* @brief I2C MSP De-Initialization
-* This function freeze the hardware resources used in this example
-* @param hi2c: I2C handle pointer
-* @retval None
-*/
-void HAL_I2C_MspDeInit(I2C_HandleTypeDef* hi2c)
-{
-  if(hi2c->Instance==I2C3)
-  {
-  /* USER CODE BEGIN I2C3_MspDeInit 0 */
-
-  /* USER CODE END I2C3_MspDeInit 0 */
-    /* Peripheral clock disable */
-    __HAL_RCC_I2C3_CLK_DISABLE();
-
-    /**I2C3 GPIO Configuration
-    PA7     ------> I2C3_SCL
-    PB4 (NJTRST)     ------> I2C3_SDA
-    */
-    HAL_GPIO_DeInit(GPIOA, GPIO_PIN_7);
-
-    HAL_GPIO_DeInit(GPIOB, GPIO_PIN_4);
-
-    /* I2C3 interrupt DeInit */
-    HAL_NVIC_DisableIRQ(I2C3_EV_IRQn);
-  /* USER CODE BEGIN I2C3_MspDeInit 1 */
-
-  /* USER CODE END I2C3_MspDeInit 1 */
-  }
-
-}
-
-/**
-* @brief TIM_Encoder MSP Initialization
-* This function configures the hardware resources used in this example
-* @param htim_encoder: TIM_Encoder handle pointer
-* @retval None
-*/
-void HAL_TIM_Encoder_MspInit(TIM_HandleTypeDef* htim_encoder)
-{
-  GPIO_InitTypeDef GPIO_InitStruct = {0};
-  if(htim_encoder->Instance==TIM1)
-  {
-  /* USER CODE BEGIN TIM1_MspInit 0 */
-
-  /* USER CODE END TIM1_MspInit 0 */
-    /* Peripheral clock enable */
-    __HAL_RCC_TIM1_CLK_ENABLE();
-
-    __HAL_RCC_GPIOA_CLK_ENABLE();
-    /**TIM1 GPIO Configuration
-    PA8     ------> TIM1_CH1
-    PA9     ------> TIM1_CH2
-    */
-    GPIO_InitStruct.Pin = M2_CHA_Pin|M2_CHB_Pin;
-    GPIO_InitStruct.Mode = GPIO_MODE_AF_PP;
-    GPIO_InitStruct.Pull = GPIO_NOPULL;
-    GPIO_InitStruct.Speed = GPIO_SPEED_FREQ_LOW;
-    GPIO_InitStruct.Alternate = GPIO_AF1_TIM1;
-    HAL_GPIO_Init(GPIOA, &GPIO_InitStruct);
-
-  /* USER CODE BEGIN TIM1_MspInit 1 */
-
-  /* USER CODE END TIM1_MspInit 1 */
-  }
-  else if(htim_encoder->Instance==TIM2)
-  {
-  /* USER CODE BEGIN TIM2_MspInit 0 */
-
-  /* USER CODE END TIM2_MspInit 0 */
-    /* Peripheral clock enable */
-    __HAL_RCC_TIM2_CLK_ENABLE();
-
-    __HAL_RCC_GPIOA_CLK_ENABLE();
-    /**TIM2 GPIO Configuration
-    PA0     ------> TIM2_CH1
-    PA1     ------> TIM2_CH2
-    */
-    GPIO_InitStruct.Pin = GPIO_PIN_0|GPIO_PIN_1;
-    GPIO_InitStruct.Mode = GPIO_MODE_AF_PP;
-    GPIO_InitStruct.Pull = GPIO_NOPULL;
-    GPIO_InitStruct.Speed = GPIO_SPEED_FREQ_LOW;
-    GPIO_InitStruct.Alternate = GPIO_AF1_TIM2;
-    HAL_GPIO_Init(GPIOA, &GPIO_InitStruct);
-
-  /* USER CODE BEGIN TIM2_MspInit 1 */
-
-  /* USER CODE END TIM2_MspInit 1 */
-  }
-
-}
-
-/**
-* @brief TIM_PWM MSP Initialization
-* This function configures the hardware resources used in this example
-* @param htim_pwm: TIM_PWM handle pointer
-* @retval None
-*/
-void HAL_TIM_PWM_MspInit(TIM_HandleTypeDef* htim_pwm)
-{
-  if(htim_pwm->Instance==TIM15)
-  {
-  /* USER CODE BEGIN TIM15_MspInit 0 */
-
-  /* USER CODE END TIM15_MspInit 0 */
-    /* Peripheral clock enable */
-    __HAL_RCC_TIM15_CLK_ENABLE();
-  /* USER CODE BEGIN TIM15_MspInit 1 */
-
-  /* USER CODE END TIM15_MspInit 1 */
-  }
-
-}
-
-/**
-* @brief TIM_Base MSP Initialization
-* This function configures the hardware resources used in this example
-* @param htim_base: TIM_Base handle pointer
-* @retval None
-*/
-void HAL_TIM_Base_MspInit(TIM_HandleTypeDef* htim_base)
-{
-  if(htim_base->Instance==TIM16)
-  {
-  /* USER CODE BEGIN TIM16_MspInit 0 */
-
-  /* USER CODE END TIM16_MspInit 0 */
-    /* Peripheral clock enable */
-    __HAL_RCC_TIM16_CLK_ENABLE();
-  /* USER CODE BEGIN TIM16_MspInit 1 */
-
-  /* USER CODE END TIM16_MspInit 1 */
-  }
-
-}
-
-void HAL_TIM_MspPostInit(TIM_HandleTypeDef* htim)
-{
-  GPIO_InitTypeDef GPIO_InitStruct = {0};
-  if(htim->Instance==TIM15)
-  {
-  /* USER CODE BEGIN TIM15_MspPostInit 0 */
-
-  /* USER CODE END TIM15_MspPostInit 0 */
-    __HAL_RCC_GPIOA_CLK_ENABLE();
-    /**TIM15 GPIO Configuration
-    PA3     ------> TIM15_CH2
-    */
-<<<<<<< HEAD
-    GPIO_InitStruct.Pin = GPIO_PIN_3;
-=======
-    GPIO_InitStruct.Pin = M1_PWM_Pin;
->>>>>>> 2b0f347c
-    GPIO_InitStruct.Mode = GPIO_MODE_AF_PP;
-    GPIO_InitStruct.Pull = GPIO_NOPULL;
-    GPIO_InitStruct.Speed = GPIO_SPEED_FREQ_LOW;
-    GPIO_InitStruct.Alternate = GPIO_AF14_TIM15;
-<<<<<<< HEAD
-    HAL_GPIO_Init(GPIOA, &GPIO_InitStruct);
-=======
-    HAL_GPIO_Init(M1_PWM_GPIO_Port, &GPIO_InitStruct);
->>>>>>> 2b0f347c
-
-  /* USER CODE BEGIN TIM15_MspPostInit 1 */
-
-  /* USER CODE END TIM15_MspPostInit 1 */
-  }
-  else if(htim->Instance==TIM16)
-  {
-  /* USER CODE BEGIN TIM16_MspPostInit 0 */
-
-  /* USER CODE END TIM16_MspPostInit 0 */
-
-    __HAL_RCC_GPIOA_CLK_ENABLE();
-    /**TIM16 GPIO Configuration
-    PA6     ------> TIM16_CH1
-    */
-<<<<<<< HEAD
-    GPIO_InitStruct.Pin = GPIO_PIN_6;
-=======
-    GPIO_InitStruct.Pin = M2_PWM_Pin;
->>>>>>> 2b0f347c
-    GPIO_InitStruct.Mode = GPIO_MODE_AF_PP;
-    GPIO_InitStruct.Pull = GPIO_NOPULL;
-    GPIO_InitStruct.Speed = GPIO_SPEED_FREQ_LOW;
-    GPIO_InitStruct.Alternate = GPIO_AF14_TIM16;
-<<<<<<< HEAD
-    HAL_GPIO_Init(GPIOA, &GPIO_InitStruct);
-=======
-    HAL_GPIO_Init(M2_PWM_GPIO_Port, &GPIO_InitStruct);
->>>>>>> 2b0f347c
-
-  /* USER CODE BEGIN TIM16_MspPostInit 1 */
-
-  /* USER CODE END TIM16_MspPostInit 1 */
-  }
-
-}
-/**
-* @brief TIM_Encoder MSP De-Initialization
-* This function freeze the hardware resources used in this example
-* @param htim_encoder: TIM_Encoder handle pointer
-* @retval None
-*/
-void HAL_TIM_Encoder_MspDeInit(TIM_HandleTypeDef* htim_encoder)
-{
-  if(htim_encoder->Instance==TIM1)
-  {
-  /* USER CODE BEGIN TIM1_MspDeInit 0 */
-
-  /* USER CODE END TIM1_MspDeInit 0 */
-    /* Peripheral clock disable */
-    __HAL_RCC_TIM1_CLK_DISABLE();
-
-    /**TIM1 GPIO Configuration
-    PA8     ------> TIM1_CH1
-    PA9     ------> TIM1_CH2
-    */
-    HAL_GPIO_DeInit(GPIOA, M2_CHA_Pin|M2_CHB_Pin);
-
-  /* USER CODE BEGIN TIM1_MspDeInit 1 */
-
-  /* USER CODE END TIM1_MspDeInit 1 */
-  }
-  else if(htim_encoder->Instance==TIM2)
-  {
-  /* USER CODE BEGIN TIM2_MspDeInit 0 */
-
-  /* USER CODE END TIM2_MspDeInit 0 */
-    /* Peripheral clock disable */
-    __HAL_RCC_TIM2_CLK_DISABLE();
-
-    /**TIM2 GPIO Configuration
-    PA0     ------> TIM2_CH1
-    PA1     ------> TIM2_CH2
-    */
-<<<<<<< HEAD
-    HAL_GPIO_DeInit(GPIOA, GPIO_PIN_0|GPIO_PIN_1);
-=======
-    HAL_GPIO_DeInit(GPIOA, M1_CHA_Pin|M1_CHB_Pin);
->>>>>>> 2b0f347c
-
-  /* USER CODE BEGIN TIM2_MspDeInit 1 */
-
-  /* USER CODE END TIM2_MspDeInit 1 */
-  }
-
-}
-
-/**
-* @brief TIM_PWM MSP De-Initialization
-* This function freeze the hardware resources used in this example
-* @param htim_pwm: TIM_PWM handle pointer
-* @retval None
-*/
-void HAL_TIM_PWM_MspDeInit(TIM_HandleTypeDef* htim_pwm)
-{
-  if(htim_pwm->Instance==TIM15)
-  {
-  /* USER CODE BEGIN TIM15_MspDeInit 0 */
-
-  /* USER CODE END TIM15_MspDeInit 0 */
-    /* Peripheral clock disable */
-    __HAL_RCC_TIM15_CLK_DISABLE();
-  /* USER CODE BEGIN TIM15_MspDeInit 1 */
-
-  /* USER CODE END TIM15_MspDeInit 1 */
-  }
-
-}
-
-/**
-* @brief TIM_Base MSP De-Initialization
-* This function freeze the hardware resources used in this example
-* @param htim_base: TIM_Base handle pointer
-* @retval None
-*/
-void HAL_TIM_Base_MspDeInit(TIM_HandleTypeDef* htim_base)
-{
-  if(htim_base->Instance==TIM16)
-  {
-  /* USER CODE BEGIN TIM16_MspDeInit 0 */
-
-  /* USER CODE END TIM16_MspDeInit 0 */
-    /* Peripheral clock disable */
-    __HAL_RCC_TIM16_CLK_DISABLE();
-  /* USER CODE BEGIN TIM16_MspDeInit 1 */
-
-  /* USER CODE END TIM16_MspDeInit 1 */
-  }
-
-}
-
-/**
-* @brief UART MSP Initialization
-* This function configures the hardware resources used in this example
-* @param huart: UART handle pointer
-* @retval None
-*/
-void HAL_UART_MspInit(UART_HandleTypeDef* huart)
-{
-  GPIO_InitTypeDef GPIO_InitStruct = {0};
-  RCC_PeriphCLKInitTypeDef PeriphClkInit = {0};
-  if(huart->Instance==USART2)
-  {
-  /* USER CODE BEGIN USART2_MspInit 0 */
-
-  /* USER CODE END USART2_MspInit 0 */
-
-  /** Initializes the peripherals clock
-  */
-    PeriphClkInit.PeriphClockSelection = RCC_PERIPHCLK_USART2;
-    PeriphClkInit.Usart2ClockSelection = RCC_USART2CLKSOURCE_PCLK1;
-    if (HAL_RCCEx_PeriphCLKConfig(&PeriphClkInit) != HAL_OK)
-    {
-      Error_Handler();
-    }
-
-    /* Peripheral clock enable */
-    __HAL_RCC_USART2_CLK_ENABLE();
-
-    __HAL_RCC_GPIOA_CLK_ENABLE();
-    /**USART2 GPIO Configuration
-    PA2     ------> USART2_TX
-    PA15 (JTDI)     ------> USART2_RX
-    */
-    GPIO_InitStruct.Pin = VCP_TX_Pin;
-    GPIO_InitStruct.Mode = GPIO_MODE_AF_PP;
-    GPIO_InitStruct.Pull = GPIO_NOPULL;
-    GPIO_InitStruct.Speed = GPIO_SPEED_FREQ_VERY_HIGH;
-    GPIO_InitStruct.Alternate = GPIO_AF7_USART2;
-    HAL_GPIO_Init(VCP_TX_GPIO_Port, &GPIO_InitStruct);
-
-    GPIO_InitStruct.Pin = VCP_RX_Pin;
-    GPIO_InitStruct.Mode = GPIO_MODE_AF_PP;
-    GPIO_InitStruct.Pull = GPIO_NOPULL;
-    GPIO_InitStruct.Speed = GPIO_SPEED_FREQ_VERY_HIGH;
-    GPIO_InitStruct.Alternate = GPIO_AF3_USART2;
-    HAL_GPIO_Init(VCP_RX_GPIO_Port, &GPIO_InitStruct);
-
-  /* USER CODE BEGIN USART2_MspInit 1 */
-
-  /* USER CODE END USART2_MspInit 1 */
-  }
-
-}
-
-/**
-* @brief UART MSP De-Initialization
-* This function freeze the hardware resources used in this example
-* @param huart: UART handle pointer
-* @retval None
-*/
-void HAL_UART_MspDeInit(UART_HandleTypeDef* huart)
-{
-  if(huart->Instance==USART2)
-  {
-  /* USER CODE BEGIN USART2_MspDeInit 0 */
-
-  /* USER CODE END USART2_MspDeInit 0 */
-    /* Peripheral clock disable */
-    __HAL_RCC_USART2_CLK_DISABLE();
-
-    /**USART2 GPIO Configuration
-    PA2     ------> USART2_TX
-    PA15 (JTDI)     ------> USART2_RX
-    */
-    HAL_GPIO_DeInit(GPIOA, VCP_TX_Pin|VCP_RX_Pin);
-
-  /* USER CODE BEGIN USART2_MspDeInit 1 */
-
-  /* USER CODE END USART2_MspDeInit 1 */
-  }
-
-}
-
-/* USER CODE BEGIN 1 */
-
-/* USER CODE END 1 */
+/* USER CODE BEGIN Header */
+/**
+  ******************************************************************************
+  * @file         stm32l4xx_hal_msp.c
+  * @brief        This file provides code for the MSP Initialization
+  *               and de-Initialization codes.
+  ******************************************************************************
+  * @attention
+  *
+  * Copyright (c) 2023 STMicroelectronics.
+  * All rights reserved.
+  *
+  * This software is licensed under terms that can be found in the LICENSE file
+  * in the root directory of this software component.
+  * If no LICENSE file comes with this software, it is provided AS-IS.
+  *
+  ******************************************************************************
+  */
+/* USER CODE END Header */
+
+/* Includes ------------------------------------------------------------------*/
+#include "main.h"
+
+/* USER CODE BEGIN Includes */
+
+/* USER CODE END Includes */
+
+/* Private typedef -----------------------------------------------------------*/
+/* USER CODE BEGIN TD */
+
+/* USER CODE END TD */
+
+/* Private define ------------------------------------------------------------*/
+/* USER CODE BEGIN Define */
+
+/* USER CODE END Define */
+
+/* Private macro -------------------------------------------------------------*/
+/* USER CODE BEGIN Macro */
+
+/* USER CODE END Macro */
+
+/* Private variables ---------------------------------------------------------*/
+/* USER CODE BEGIN PV */
+
+/* USER CODE END PV */
+
+/* Private function prototypes -----------------------------------------------*/
+/* USER CODE BEGIN PFP */
+
+/* USER CODE END PFP */
+
+/* External functions --------------------------------------------------------*/
+/* USER CODE BEGIN ExternalFunctions */
+
+/* USER CODE END ExternalFunctions */
+
+/* USER CODE BEGIN 0 */
+
+/* USER CODE END 0 */
+
+void HAL_TIM_MspPostInit(TIM_HandleTypeDef *htim);
+                                        /**
+  * Initializes the Global MSP.
+  */
+void HAL_MspInit(void)
+{
+  /* USER CODE BEGIN MspInit 0 */
+
+  /* USER CODE END MspInit 0 */
+
+  __HAL_RCC_SYSCFG_CLK_ENABLE();
+  __HAL_RCC_PWR_CLK_ENABLE();
+
+  /* System interrupt init*/
+
+  /* USER CODE BEGIN MspInit 1 */
+
+  /* USER CODE END MspInit 1 */
+}
+
+/**
+* @brief I2C MSP Initialization
+* This function configures the hardware resources used in this example
+* @param hi2c: I2C handle pointer
+* @retval None
+*/
+void HAL_I2C_MspInit(I2C_HandleTypeDef* hi2c)
+{
+  GPIO_InitTypeDef GPIO_InitStruct = {0};
+  RCC_PeriphCLKInitTypeDef PeriphClkInit = {0};
+  if(hi2c->Instance==I2C3)
+  {
+  /* USER CODE BEGIN I2C3_MspInit 0 */
+
+  /* USER CODE END I2C3_MspInit 0 */
+
+  /** Initializes the peripherals clock
+  */
+    PeriphClkInit.PeriphClockSelection = RCC_PERIPHCLK_I2C3;
+    PeriphClkInit.I2c3ClockSelection = RCC_I2C3CLKSOURCE_PCLK1;
+    if (HAL_RCCEx_PeriphCLKConfig(&PeriphClkInit) != HAL_OK)
+    {
+      Error_Handler();
+    }
+
+    __HAL_RCC_GPIOA_CLK_ENABLE();
+    __HAL_RCC_GPIOB_CLK_ENABLE();
+    /**I2C3 GPIO Configuration
+    PA7     ------> I2C3_SCL
+    PB4 (NJTRST)     ------> I2C3_SDA
+    */
+    GPIO_InitStruct.Pin = GPIO_PIN_7;
+    GPIO_InitStruct.Mode = GPIO_MODE_AF_OD;
+    GPIO_InitStruct.Pull = GPIO_NOPULL;
+    GPIO_InitStruct.Speed = GPIO_SPEED_FREQ_VERY_HIGH;
+    GPIO_InitStruct.Alternate = GPIO_AF4_I2C3;
+    HAL_GPIO_Init(GPIOA, &GPIO_InitStruct);
+
+    GPIO_InitStruct.Pin = GPIO_PIN_4;
+    GPIO_InitStruct.Mode = GPIO_MODE_AF_OD;
+    GPIO_InitStruct.Pull = GPIO_NOPULL;
+    GPIO_InitStruct.Speed = GPIO_SPEED_FREQ_VERY_HIGH;
+    GPIO_InitStruct.Alternate = GPIO_AF4_I2C3;
+    HAL_GPIO_Init(GPIOB, &GPIO_InitStruct);
+
+    /* Peripheral clock enable */
+    __HAL_RCC_I2C3_CLK_ENABLE();
+    /* I2C3 interrupt Init */
+    HAL_NVIC_SetPriority(I2C3_EV_IRQn, 0, 0);
+    HAL_NVIC_EnableIRQ(I2C3_EV_IRQn);
+  /* USER CODE BEGIN I2C3_MspInit 1 */
+
+  /* USER CODE END I2C3_MspInit 1 */
+  }
+
+}
+
+/**
+* @brief I2C MSP De-Initialization
+* This function freeze the hardware resources used in this example
+* @param hi2c: I2C handle pointer
+* @retval None
+*/
+void HAL_I2C_MspDeInit(I2C_HandleTypeDef* hi2c)
+{
+  if(hi2c->Instance==I2C3)
+  {
+  /* USER CODE BEGIN I2C3_MspDeInit 0 */
+
+  /* USER CODE END I2C3_MspDeInit 0 */
+    /* Peripheral clock disable */
+    __HAL_RCC_I2C3_CLK_DISABLE();
+
+    /**I2C3 GPIO Configuration
+    PA7     ------> I2C3_SCL
+    PB4 (NJTRST)     ------> I2C3_SDA
+    */
+    HAL_GPIO_DeInit(GPIOA, GPIO_PIN_7);
+
+    HAL_GPIO_DeInit(GPIOB, GPIO_PIN_4);
+
+    /* I2C3 interrupt DeInit */
+    HAL_NVIC_DisableIRQ(I2C3_EV_IRQn);
+  /* USER CODE BEGIN I2C3_MspDeInit 1 */
+
+  /* USER CODE END I2C3_MspDeInit 1 */
+  }
+
+}
+
+/**
+* @brief TIM_Encoder MSP Initialization
+* This function configures the hardware resources used in this example
+* @param htim_encoder: TIM_Encoder handle pointer
+* @retval None
+*/
+void HAL_TIM_Encoder_MspInit(TIM_HandleTypeDef* htim_encoder)
+{
+  GPIO_InitTypeDef GPIO_InitStruct = {0};
+  if(htim_encoder->Instance==TIM1)
+  {
+  /* USER CODE BEGIN TIM1_MspInit 0 */
+
+  /* USER CODE END TIM1_MspInit 0 */
+    /* Peripheral clock enable */
+    __HAL_RCC_TIM1_CLK_ENABLE();
+
+    __HAL_RCC_GPIOA_CLK_ENABLE();
+    /**TIM1 GPIO Configuration
+    PA8     ------> TIM1_CH1
+    PA9     ------> TIM1_CH2
+    */
+    GPIO_InitStruct.Pin = M2_CHA_Pin|M2_CHB_Pin;
+    GPIO_InitStruct.Mode = GPIO_MODE_AF_PP;
+    GPIO_InitStruct.Pull = GPIO_NOPULL;
+    GPIO_InitStruct.Speed = GPIO_SPEED_FREQ_LOW;
+    GPIO_InitStruct.Alternate = GPIO_AF1_TIM1;
+    HAL_GPIO_Init(GPIOA, &GPIO_InitStruct);
+
+  /* USER CODE BEGIN TIM1_MspInit 1 */
+
+  /* USER CODE END TIM1_MspInit 1 */
+  }
+  else if(htim_encoder->Instance==TIM2)
+  {
+  /* USER CODE BEGIN TIM2_MspInit 0 */
+
+  /* USER CODE END TIM2_MspInit 0 */
+    /* Peripheral clock enable */
+    __HAL_RCC_TIM2_CLK_ENABLE();
+
+    __HAL_RCC_GPIOA_CLK_ENABLE();
+    /**TIM2 GPIO Configuration
+    PA0     ------> TIM2_CH1
+    PA1     ------> TIM2_CH2
+    */
+    GPIO_InitStruct.Pin = GPIO_PIN_0|GPIO_PIN_1;
+    GPIO_InitStruct.Mode = GPIO_MODE_AF_PP;
+    GPIO_InitStruct.Pull = GPIO_NOPULL;
+    GPIO_InitStruct.Speed = GPIO_SPEED_FREQ_LOW;
+    GPIO_InitStruct.Alternate = GPIO_AF1_TIM2;
+    HAL_GPIO_Init(GPIOA, &GPIO_InitStruct);
+
+  /* USER CODE BEGIN TIM2_MspInit 1 */
+
+  /* USER CODE END TIM2_MspInit 1 */
+  }
+
+}
+
+/**
+* @brief TIM_PWM MSP Initialization
+* This function configures the hardware resources used in this example
+* @param htim_pwm: TIM_PWM handle pointer
+* @retval None
+*/
+void HAL_TIM_PWM_MspInit(TIM_HandleTypeDef* htim_pwm)
+{
+  if(htim_pwm->Instance==TIM15)
+  {
+  /* USER CODE BEGIN TIM15_MspInit 0 */
+
+  /* USER CODE END TIM15_MspInit 0 */
+    /* Peripheral clock enable */
+    __HAL_RCC_TIM15_CLK_ENABLE();
+  /* USER CODE BEGIN TIM15_MspInit 1 */
+
+  /* USER CODE END TIM15_MspInit 1 */
+  }
+
+}
+
+/**
+* @brief TIM_Base MSP Initialization
+* This function configures the hardware resources used in this example
+* @param htim_base: TIM_Base handle pointer
+* @retval None
+*/
+void HAL_TIM_Base_MspInit(TIM_HandleTypeDef* htim_base)
+{
+  if(htim_base->Instance==TIM16)
+  {
+  /* USER CODE BEGIN TIM16_MspInit 0 */
+
+  /* USER CODE END TIM16_MspInit 0 */
+    /* Peripheral clock enable */
+    __HAL_RCC_TIM16_CLK_ENABLE();
+  /* USER CODE BEGIN TIM16_MspInit 1 */
+
+  /* USER CODE END TIM16_MspInit 1 */
+  }
+
+}
+
+void HAL_TIM_MspPostInit(TIM_HandleTypeDef* htim)
+{
+  GPIO_InitTypeDef GPIO_InitStruct = {0};
+  if(htim->Instance==TIM15)
+  {
+  /* USER CODE BEGIN TIM15_MspPostInit 0 */
+
+  /* USER CODE END TIM15_MspPostInit 0 */
+    __HAL_RCC_GPIOA_CLK_ENABLE();
+    /**TIM15 GPIO Configuration
+    PA3     ------> TIM15_CH2
+    */
+    GPIO_InitStruct.Pin = GPIO_PIN_3;
+    GPIO_InitStruct.Mode = GPIO_MODE_AF_PP;
+    GPIO_InitStruct.Pull = GPIO_NOPULL;
+    GPIO_InitStruct.Speed = GPIO_SPEED_FREQ_LOW;
+    GPIO_InitStruct.Alternate = GPIO_AF14_TIM15;
+    HAL_GPIO_Init(GPIOA, &GPIO_InitStruct);
+
+  /* USER CODE BEGIN TIM15_MspPostInit 1 */
+
+  /* USER CODE END TIM15_MspPostInit 1 */
+  }
+  else if(htim->Instance==TIM16)
+  {
+  /* USER CODE BEGIN TIM16_MspPostInit 0 */
+
+  /* USER CODE END TIM16_MspPostInit 0 */
+
+    __HAL_RCC_GPIOA_CLK_ENABLE();
+    /**TIM16 GPIO Configuration
+    PA6     ------> TIM16_CH1
+    */
+    GPIO_InitStruct.Pin = GPIO_PIN_6;
+    GPIO_InitStruct.Mode = GPIO_MODE_AF_PP;
+    GPIO_InitStruct.Pull = GPIO_NOPULL;
+    GPIO_InitStruct.Speed = GPIO_SPEED_FREQ_LOW;
+    GPIO_InitStruct.Alternate = GPIO_AF14_TIM16;
+    HAL_GPIO_Init(GPIOA, &GPIO_InitStruct);
+  /* USER CODE BEGIN TIM16_MspPostInit 1 */
+
+  /* USER CODE END TIM16_MspPostInit 1 */
+  }
+
+}
+/**
+* @brief TIM_Encoder MSP De-Initialization
+* This function freeze the hardware resources used in this example
+* @param htim_encoder: TIM_Encoder handle pointer
+* @retval None
+*/
+void HAL_TIM_Encoder_MspDeInit(TIM_HandleTypeDef* htim_encoder)
+{
+  if(htim_encoder->Instance==TIM1)
+  {
+  /* USER CODE BEGIN TIM1_MspDeInit 0 */
+
+  /* USER CODE END TIM1_MspDeInit 0 */
+    /* Peripheral clock disable */
+    __HAL_RCC_TIM1_CLK_DISABLE();
+
+    /**TIM1 GPIO Configuration
+    PA8     ------> TIM1_CH1
+    PA9     ------> TIM1_CH2
+    */
+    HAL_GPIO_DeInit(GPIOA, M2_CHA_Pin|M2_CHB_Pin);
+
+  /* USER CODE BEGIN TIM1_MspDeInit 1 */
+
+  /* USER CODE END TIM1_MspDeInit 1 */
+  }
+  else if(htim_encoder->Instance==TIM2)
+  {
+  /* USER CODE BEGIN TIM2_MspDeInit 0 */
+
+  /* USER CODE END TIM2_MspDeInit 0 */
+    /* Peripheral clock disable */
+    __HAL_RCC_TIM2_CLK_DISABLE();
+
+    /**TIM2 GPIO Configuration
+    PA0     ------> TIM2_CH1
+    PA1     ------> TIM2_CH2
+    */
+    HAL_GPIO_DeInit(GPIOA, GPIO_PIN_0|GPIO_PIN_1);
+
+  /* USER CODE BEGIN TIM2_MspDeInit 1 */
+
+  /* USER CODE END TIM2_MspDeInit 1 */
+  }
+
+}
+
+/**
+* @brief TIM_PWM MSP De-Initialization
+* This function freeze the hardware resources used in this example
+* @param htim_pwm: TIM_PWM handle pointer
+* @retval None
+*/
+void HAL_TIM_PWM_MspDeInit(TIM_HandleTypeDef* htim_pwm)
+{
+  if(htim_pwm->Instance==TIM15)
+  {
+  /* USER CODE BEGIN TIM15_MspDeInit 0 */
+
+  /* USER CODE END TIM15_MspDeInit 0 */
+    /* Peripheral clock disable */
+    __HAL_RCC_TIM15_CLK_DISABLE();
+  /* USER CODE BEGIN TIM15_MspDeInit 1 */
+
+  /* USER CODE END TIM15_MspDeInit 1 */
+  }
+
+}
+
+/**
+* @brief TIM_Base MSP De-Initialization
+* This function freeze the hardware resources used in this example
+* @param htim_base: TIM_Base handle pointer
+* @retval None
+*/
+void HAL_TIM_Base_MspDeInit(TIM_HandleTypeDef* htim_base)
+{
+  if(htim_base->Instance==TIM16)
+  {
+  /* USER CODE BEGIN TIM16_MspDeInit 0 */
+
+  /* USER CODE END TIM16_MspDeInit 0 */
+    /* Peripheral clock disable */
+    __HAL_RCC_TIM16_CLK_DISABLE();
+  /* USER CODE BEGIN TIM16_MspDeInit 1 */
+
+  /* USER CODE END TIM16_MspDeInit 1 */
+  }
+
+}
+
+/**
+* @brief UART MSP Initialization
+* This function configures the hardware resources used in this example
+* @param huart: UART handle pointer
+* @retval None
+*/
+void HAL_UART_MspInit(UART_HandleTypeDef* huart)
+{
+  GPIO_InitTypeDef GPIO_InitStruct = {0};
+  RCC_PeriphCLKInitTypeDef PeriphClkInit = {0};
+  if(huart->Instance==USART2)
+  {
+  /* USER CODE BEGIN USART2_MspInit 0 */
+
+  /* USER CODE END USART2_MspInit 0 */
+
+  /** Initializes the peripherals clock
+  */
+    PeriphClkInit.PeriphClockSelection = RCC_PERIPHCLK_USART2;
+    PeriphClkInit.Usart2ClockSelection = RCC_USART2CLKSOURCE_PCLK1;
+    if (HAL_RCCEx_PeriphCLKConfig(&PeriphClkInit) != HAL_OK)
+    {
+      Error_Handler();
+    }
+
+    /* Peripheral clock enable */
+    __HAL_RCC_USART2_CLK_ENABLE();
+
+    __HAL_RCC_GPIOA_CLK_ENABLE();
+    /**USART2 GPIO Configuration
+    PA2     ------> USART2_TX
+    PA15 (JTDI)     ------> USART2_RX
+    */
+    GPIO_InitStruct.Pin = VCP_TX_Pin;
+    GPIO_InitStruct.Mode = GPIO_MODE_AF_PP;
+    GPIO_InitStruct.Pull = GPIO_NOPULL;
+    GPIO_InitStruct.Speed = GPIO_SPEED_FREQ_VERY_HIGH;
+    GPIO_InitStruct.Alternate = GPIO_AF7_USART2;
+    HAL_GPIO_Init(VCP_TX_GPIO_Port, &GPIO_InitStruct);
+
+    GPIO_InitStruct.Pin = VCP_RX_Pin;
+    GPIO_InitStruct.Mode = GPIO_MODE_AF_PP;
+    GPIO_InitStruct.Pull = GPIO_NOPULL;
+    GPIO_InitStruct.Speed = GPIO_SPEED_FREQ_VERY_HIGH;
+    GPIO_InitStruct.Alternate = GPIO_AF3_USART2;
+    HAL_GPIO_Init(VCP_RX_GPIO_Port, &GPIO_InitStruct);
+
+  /* USER CODE BEGIN USART2_MspInit 1 */
+
+  /* USER CODE END USART2_MspInit 1 */
+  }
+
+}
+
+/**
+* @brief UART MSP De-Initialization
+* This function freeze the hardware resources used in this example
+* @param huart: UART handle pointer
+* @retval None
+*/
+void HAL_UART_MspDeInit(UART_HandleTypeDef* huart)
+{
+  if(huart->Instance==USART2)
+  {
+  /* USER CODE BEGIN USART2_MspDeInit 0 */
+
+  /* USER CODE END USART2_MspDeInit 0 */
+    /* Peripheral clock disable */
+    __HAL_RCC_USART2_CLK_DISABLE();
+
+    /**USART2 GPIO Configuration
+    PA2     ------> USART2_TX
+    PA15 (JTDI)     ------> USART2_RX
+    */
+    HAL_GPIO_DeInit(GPIOA, VCP_TX_Pin|VCP_RX_Pin);
+
+  /* USER CODE BEGIN USART2_MspDeInit 1 */
+
+  /* USER CODE END USART2_MspDeInit 1 */
+  }
+
+}
+
+/* USER CODE BEGIN 1 */
+
+/* USER CODE END 1 */